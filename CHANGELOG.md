# Changelog

Entries are listed in reverse chronological order.

<<<<<<< HEAD
## Unreleased

* Migrated to `pasta_curves 0.3`,
* Added support for `no-std` builds, via new (default-enabled) `std` feature flag.
  Crate still depends on `alloc`. Module `frost` is supported on `std` feature
  only.
=======
## 0.2.0

* Migrate to `pasta_curves` 0.3, `blake2b_simd` 1, removed unneeded `digest` (#10)
* Update the include_str support to fix CI on nightly (#12)
>>>>>>> c95eed95

## 0.1.0

Initial release of the `reddsa` crate, extracted from `redjubjub`. Changes
relative to `redjubjub 0.4.0`:

* Generalised the codebase, to enable usage for both RedJubjub and RedPallas.

  * Introduce `SpendAuth: SigType` and `Binding: SigType` traits.
  * The prior `SpendAuth` and `Binding` enums have been renamed to
    `sapling::{SpendAuth, Binding}`.
  * Added `orchard::{SpendAuth, Binding}` enums.

* Migrated to `group 0.11`, `jubjub 0.8`.

* Fixed a bug where small-order verification keys (including the identity) were
  handled inconsistently: the `VerificationKey` parsing logic rejected them, but
  the identity `VerificationKey` could be produced from the zero `SigningKey`.
  The behaviour is now to consistently accept all small-order verification keys,
  matching the RedDSA specification.

  * Downstream users who currently rely on the inconsistent behaviour (for e.g.
    consensus compatibility, either explicitly wanting to reject small-order
    verification keys, or on the belief that this crate implemented the RedDSA
    specification) should continue to use previous versions of this crate, until
    they can either move the checks into their own code, or migrate their
    consensus rules to match the RedDSA specification.
<|MERGE_RESOLUTION|>--- conflicted
+++ resolved
@@ -2,19 +2,16 @@
 
 Entries are listed in reverse chronological order.
 
-<<<<<<< HEAD
-## Unreleased
+## 0.2.1
 
-* Migrated to `pasta_curves 0.3`,
 * Added support for `no-std` builds, via new (default-enabled) `std` feature flag.
   Crate still depends on `alloc`. Module `frost` is supported on `std` feature
   only.
-=======
+  
 ## 0.2.0
 
 * Migrate to `pasta_curves` 0.3, `blake2b_simd` 1, removed unneeded `digest` (#10)
 * Update the include_str support to fix CI on nightly (#12)
->>>>>>> c95eed95
 
 ## 0.1.0
 
