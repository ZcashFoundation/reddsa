--- conflicted
+++ resolved
@@ -23,22 +23,12 @@
 features = ["nightly"]
 
 [dependencies]
-<<<<<<< HEAD
-blake2b_simd = { version = "0.5", default-features = false }
+blake2b_simd = { version = "1", default-features = false }
 byteorder = { version = "1.4", default-features = false }
-digest = { version = "0.9", default-features = false }
 group = { version = "0.11", default-features = false }
 jubjub = { version = "0.8", default-features = false }
-pasta_curves = { version = "0.3.0", default-features = false, features = ["alloc"] }
+pasta_curves = { version = "0.3", default-features = false, features = ["alloc"] }
 rand_core = { version = "0.6", default-features = false }
-=======
-blake2b_simd = "1"
-byteorder = "1.4"
-group = "0.11"
-jubjub = "0.8"
-pasta_curves = "0.3"
-rand_core = "0.6"
->>>>>>> c95eed95
 serde = { version = "1", optional = true, features = ["derive"] }
 thiserror = { version = "1.0", optional = true }
 zeroize = { version = "1", default-features = false, features = ["zeroize_derive"] }
