[package]
name = "reddsa"
edition = "2021"
# When releasing to crates.io:
# - Update CHANGELOG.md
# - Create git tag.
version = "0.3.0"
authors = [
    "Henry de Valence <hdevalence@hdevalence.ca>",
    "Deirdre Connolly <durumcrustulum@gmail.com>",
    "Chelsea Komlo <me@chelseakomlo.com>",
    "Jack Grigg <jack@electriccoin.co>",
]
readme = "README.md"
license = "MIT OR Apache-2.0"
repository = "https://github.com/ZcashFoundation/reddsa"
categories = ["cryptography", "no-std"]
keywords = ["cryptography", "crypto", "zcash"]
description = "A standalone implementation of the RedDSA signature scheme."

[package.metadata.docs.rs]
features = ["nightly"]

[dependencies]
blake2b_simd = { version = "1", default-features = false }
byteorder = { version = "1.4", default-features = false }
group = { version = "0.12", default-features = false }
jubjub = { version = "0.9", default-features = false }
pasta_curves = { version = "0.4", default-features = false }
rand_core = { version = "0.6", default-features = false }
serde = { version = "1", optional = true, features = ["derive"] }
thiserror = { version = "1.0", optional = true }
frost-rerandomized = { git = "https://github.com/ZcashFoundation/frost.git", rev = "7cabe0feb108aa5f52fcead45d323266c45efe10", optional = true }

[dependencies.zeroize]
version = "1"
features = ["zeroize_derive"]
optional = true

[dev-dependencies]
bincode = "1"
<<<<<<< HEAD
criterion = "0.3"
hex = "0.4.3"
=======
criterion = "0.4"
>>>>>>> 6f0dffc1
proptest-derive = "0.3"
lazy_static = "1.4"
proptest = "1.0"
rand = "0.8"
rand_chacha = "0.3"
serde_json = "1.0"
frost-rerandomized = { git = "https://github.com/ZcashFoundation/frost.git", rev = "7cabe0feb108aa5f52fcead45d323266c45efe10", features=["test-impl"] }

# `alloc` is only used in test code
[dev-dependencies.pasta_curves]
features = ["alloc"]

[features]
std = ["blake2b_simd/std", "thiserror", "zeroize", "alloc",
       "serde", "frost-rerandomized"] # conditional compilation for serde not complete (issue #9)
alloc = []
nightly = []
frost = ["frost-rerandomized"]
default = ["std"]

[[bench]]
name = "bench"
harness = false<|MERGE_RESOLUTION|>--- conflicted
+++ resolved
@@ -39,12 +39,8 @@
 
 [dev-dependencies]
 bincode = "1"
-<<<<<<< HEAD
-criterion = "0.3"
+criterion = "0.4"
 hex = "0.4.3"
-=======
-criterion = "0.4"
->>>>>>> 6f0dffc1
 proptest-derive = "0.3"
 lazy_static = "1.4"
 proptest = "1.0"
